#!/usr/bin/python26

"""Wrapper for zookeeper that manages watches.

This is a simple wrapper for zookeeper that allows us to use a single watch
to handle many watchers. This should vastly reduce zookeeper overhead when
many watches on the same thing are used.

This class also allows us to unregister watches which is something that
zookeeper doesn't do normally. This is important because the lack of unregister
means that an object can not be garbage collected (by nature of its reference
in the zookeeper module) until its watch fires. To handle this we instead
use this class to receive the watches with the knowledge that it shouldn't
be created and destroyed often.

Author: Brady Catherman (brady@twitter.com)
"""

import core
import logging
import os
import socket
import threading
import zookeeper

class ZKWrapper(object):
  """Wraps all zookeeper functionality into a simple wrapper.

  This is a basic wrapper for a zookeeper handle. The idea is to allow
  multiplexing of zookeeper requests so we can reduce the watch counts. This
  also allows us to unregister watches which is something the normal zookeeper
  library doesn't support.

  Args:
    servers: the list of zookeeper servers to connect too.
  """
  def __init__(self, servers):
    logging.debug('Creating ZKwrapper against %s', ','.join(servers))
    self._servers = []
    for s in servers:
      parts = s.split(':')
      if len(parts) == 2:
        self._servers.append((parts[0], parts[1]))
      else:
        self._servers.append((s, 2181))
    self._lock = threading.Lock()
    self._watcher_lock = threading.Lock()
    self._watches = {}
    self._handlers = {}
    self._children_lock = threading.Lock()
    self._children_watcher_lock = threading.Lock()
    self._children_watches = {}
    self._children_handlers = {}
    self._zookeeper = None
    self._clientid = None
    self._pending_gets = []
    self._connect()

  def _global_watch(self, zh, event, state, path):
    """Called when the connection to zookeeper has a state change."""
    logging.debug('Global watch fired: %s %s %s' % (event, state, path))
    if state == zookeeper.EXPIRED_SESSION_STATE:
      self._clientid = None
      self._connect()
    elif state == zookeeper.CONNECTED_STATE:
      self._clientid = zookeeper.client_id(self._zookeeper)
      # Re-get all existing watched files.
      logging.debug('Registering watches on existing watch objects.')
      for path in self._watches.iterkeys():
        logging.debug('Registering watch against: %s' % path)
        h = self._handler_wrapper(path)
        zookeeper.aget(self._zookeeper, path, self._watcher, h)

      # Catch up all gets requested before we were able to connect.
      while self._pending_gets:
        path, w, h = self._pending_gets.pop()
        zookeeper.aget(self._zookeeper, path, w, h)

  _DEFAULT_TIMEOUT = 10000

  def _connect(self):
    """Creates a connection to a zookeeper instance."""
    s = []
    for host, port in self._servers:
      try:
        _, _, ips = socket.gethostbyname_ex(host)
        for ip in ips:
          s.append('%s:%s' % (ip, port))
      except socket.gaierror:
        logging.error('Hostname not known: %s', host)
      except socket.herror:
        logging.error('Unable to resolve %s', host)

    if not s:
      logging.error('No IPs found to connect to.. trying again in 1 second.')
      t = threading.Timer(1.0, self._connect)
      t.daemon = True
      t.start()
      return

    try:
      if self._clientid is not None:
        # Existing connections get registered with the same clientid that was
        # used before.
        self._zookeeper = zookeeper.init(
            ','.join(s), self._global_watch, self._DEFAULT_TIMEOUT,
            self._clientid)
      else:
        self._zookeeper = zookeeper.init(','.join(s), self._global_watch)
    except Exception, e:
      logging.error('Unexpected error: %r', e)

  def _handler_wrapper(self, path):
    """Returns a lambda function that wraps the self._handler call.
    
    This returns a lambda function that actually wraps the self._handler
    function in order to add path data which is not normally exposed to
    the client.
    
    Args:
      path: The zookeeper path being watched.

    Returns:
      A lambda object.
    """
    return (lambda z, r, d, s: self._handler(z, r, d, s, path))

  def aget(self, path, watcher=None, handler=None):
    """A simple wrapper for zookeeper async get function.

    This function wraps the zookeeper aget call which allows the caller
    to register a function to handle the data once it is received as well
    as a function that will be called once the data has been updated. If
    neither is given then this function will do nothing.

    Args:
      path: The znode to watch.
      watcher: Called when the given znode is updated or changed. the basic
               footprint of this function is:
                 func(zh, path)
                 zh will be this object, and path will be the znode path.
      handler: Called when the data has been fetched from zookeper. The basic
               footprint of this function is:
                 func(zh, path, rc, data)
                 zh will be this object and path will be the znode path.
                 rc is the return code from zookeeper.
                 data is the contents of the znode.

    Returns:
      Nothing.
    """
    register = False
    get = False
    self._lock.acquire()
    if watcher:
      register = path not in self._watches
      self._watches.setdefault(path, []).append(watcher)
    if handler:
      get = path not in self._handlers
      self._handlers.setdefault(path, []).append(handler)
    self._lock.release()
    if register or get:
      if register:
        w = self._watcher
      else:
        w = None
      h = self._handler_wrapper(path)
      logging.debug('Performing a get against %s', path)
      zookeeper.aget(self._zookeeper, path, w, h)
      
  def aget_children(self, path, watcher=None, handler=None):
    """A simple wrapper for zookeeper async get_children function.

    This function wraps the zookeeper aget_children call which allows the caller
    to register a function to handle the child node list once it is received as well
    as a function that will be called once any child nodes are added/removed. If
    neither is given then this function will do nothing.

    Args:
      path: The znode to watch.
      watcher: Called when child nodes are added or removed. the basic
               footprint of this function is:
                 func(zh, path)
                 zh will be this object, and path will be the znode path.
      handler: Called when the child nodes has been fetched from zookeper. The basic
               footprint of this function is:
                 func(zh, rc, children, path)
                 zh will be this object and path will be the znode path.
                 rc is the return code from zookeeper.
                 children is the list of child nodes after the create/delete.

    Returns:
      Nothing.
    """
    register = False
    get = False
    self._children_lock.acquire()
    if watcher:
      register = path not in self._children_watches
      self._children_watches.setdefault(path, []).append(watcher)
    if handler:
      get = path not in self._children_handlers
      self._children_handlers.setdefault(path, []).append(handler)
    self._children_lock.release()
    if register or get:
      if register:
        w = self._children_watcher
      else:
        w = None
      # We use a lambda here so we can make sure that the path gets appended
      # to the args. This allows us to multiplex the call.
      h = (lambda zh, rc, data: self._children_handler(zh, rc, data, path))
      # FIXME(error handling)
      logging.debug('Performing a get_children against %s', path)
      zookeeper.aget_children(self._zookeeper, path, w, h)

  def unregister(self, path, watch_type=None, watcher=None, handler=None):
    """Removes an existing watch or handler.

    This unregisters an object's watch and handler callback functions. It
    doesn't actually prevent the watch or handler from triggering but it
    does remove all references fromo the object and prevent the functions
    from being called. This allows garbage collection of the object.

    Args:
      path: The znode being watched.
      watch_type: Type of watcher to unregister - must be in (core.WATCH_DATA, core.WATCH_CHILDREN)
      watcher: The watcher function that should be removed.
      handler: The handler function that should be removed.

    Returns:
      Nothing.
    """
    
    if watch_type is core.WATCH_CHILDREN:
        watches = self._children_watches
        handlers = self_children_handlers
    else:
        watches = self._watches
        handlers = self._handlers
    
    if watcher:
      try:
        while True:
          watches.get(path, []).remove(watcher)
      except ValueError:
        pass
    if handler:
      try:
        while True:
          handlers.get(path, []).remove(handler)
      except ValueError:
        pass

  def _watcher(self, zh, event, state, path):
    """Internal function called by zookeeper when a node updates.

    This function is called by zookeeper when any of the watched nodes update.
    We use this is a simple wrapper so that the zookeeper module doesn't
    actually have to have a reference to any object other than this one. This
    is important if you want to actually support unregistering of watches
    otherwise the unregistered object will retain a reference in the
    zookeeper module which prevents gc.

    Args:
      zh: The real zookeeper handler object that created the watch.
      event: The event that triggered this watch.
      state: The state of the connection.
      path: The znode that triggered this watch.

    Returns:
      Nothing.
    """
    if event == zookeeper.SESSION_EVENT:
      return
    logging.info('Received a zookeeper watcher notification for %s', path)
    watches = self._watches.pop(path, None)
    # We lock this while we call all the registered watchers so they all
    # have a chance to call aget() in order to get the data _before_ we
    # process the returned data. This allows for better batching of get
    # requests so we can reduce load on the zookeeper servers.
    self._watcher_lock.acquire()
    while watches:
      callback = watches.pop()
      callback(self, path)
    self._watcher_lock.release()

  def _handler(self, zh, rc, data, stat, path):
    """Handles zookeeper data calls.

    This function is called once an aget() request completes. It returns
    the data in the znode back to the caller. In the _watcher function
    above we use a lambda as the real call back in order allow passing of
    the znode in which it seems the zookeeper library doesn't do.

    Args:
      zh: the zookeeper object the watched was registered against.
      rc: The return code from the call.
      data: The contents of the znode.
      stat: The stat data from the call.
      path: The znode that we are getting the contents of.

    Returns:
      Nothing.
    """
    if rc == zookeeper.OK:
      logging.info('Received znode contents for %s', path)
      logging.debug('Contents of %s\n"""%s""".', path, data)
      # This lock means that we will not process the handler until all
      # watchers have been notified.
      self._watcher_lock.acquire()
      handlers = self._handlers.pop(path, None)
      self._watcher_lock.release()
      while handlers:
        handler = handlers.pop()
        handler(self, rc, data, path)
    elif rc == zookeeper.CONNECTIONLOSS:
      logging.info('Watch event triggered for %s: Connection loss.', path)
<<<<<<< HEAD
      h = (lambda zh, rc, data, stat: self._handler(zh, rc, data, stat, path))
      self._pending_gets.append((path, self._watcher, h))

  def _children_watcher(self, zh, event, state, path):
    """Internal function called by zookeeper when child nodes are added to or removed from a node.

    Args:
      zh: The real zookeeper handler object that created the watch.
      event: The event that triggered this watch.
      state: The state of the connection.
      path: The znode that triggered this watch.

    Returns:
      Nothing.
    """
    logging.info('Recieved a zookeeper child node watcher notification for %s', path)
    watches = self._children_watches.pop(path, None)
    self._children_watcher_lock.acquire()
    while watches:
      callback = watches.pop()
      callback(self, path)
    self._children_watcher_lock.release()

  def _children_handler(self, zh, rc, children, path):
    """Handles zookeeper get_children calls.

    This function is called once an aget_children() request completes.
    It returns a list of the nodes children back to the caller.

    Args:
      zh: the zookeeper object the watched was registered against.
      rc: The return code from the call.
      children: The list of current child nodes
      path: The znode that we are getting the children of.

    Returns:
      Nothing.
    """      
    logging.info('Received child nodes of %s', path)
    logging.debug('Child nodes of %s %r.', path, children)
    self._children_watcher_lock.acquire()
    handlers = self._children_handlers.pop(path, None)
    self._children_watcher_lock.release()
    while handlers:
      handler = handlers.pop()
      handler(self, rc, children, path)
=======
      h = self._handler_wrapper(path)
      self._pending_gets.append((path, self._watcher, h))
>>>>>>> 1b77d58b
<|MERGE_RESOLUTION|>--- conflicted
+++ resolved
@@ -316,8 +316,7 @@
         handler(self, rc, data, path)
     elif rc == zookeeper.CONNECTIONLOSS:
       logging.info('Watch event triggered for %s: Connection loss.', path)
-<<<<<<< HEAD
-      h = (lambda zh, rc, data, stat: self._handler(zh, rc, data, stat, path))
+      h = self._handler_wrapper(path)
       self._pending_gets.append((path, self._watcher, h))
 
   def _children_watcher(self, zh, event, state, path):
@@ -362,8 +361,4 @@
     self._children_watcher_lock.release()
     while handlers:
       handler = handlers.pop()
-      handler(self, rc, children, path)
-=======
-      h = self._handler_wrapper(path)
-      self._pending_gets.append((path, self._watcher, h))
->>>>>>> 1b77d58b
+      handler(self, rc, children, path)